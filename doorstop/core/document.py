--- conflicted
+++ resolved
@@ -61,18 +61,6 @@
         else:
             return "{} ({})".format(self.prefix, self.relpath)
 
-<<<<<<< HEAD
-    def __iter__(self):
-        yield from self._iter()
-
-    def __len__(self):
-        return len(list(self._iter()))
-
-    def __bool__(self):
-        return self._exists
-
-=======
->>>>>>> 8abb4f78
     def __eq__(self, other):
         return isinstance(other, self.__class__) and self.path == other.path
 
