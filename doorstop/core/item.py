--- conflicted
+++ resolved
@@ -360,10 +360,8 @@
         # Check text
         if not self.text and not self.ref:
             logging.warning("no text: {}".format(self))
-<<<<<<< HEAD
         # Check external references
         self.find_ref()
-=======
         # Check links against the document
         if document:
             if document.parent and not self.links:
@@ -381,7 +379,6 @@
                 item = tree.find_item(identifier)
                 logging.debug("found linked item: {}".format(item))
 
->>>>>>> 38a27b94
         # Reformat the file
         self.save()
         # Item is valid
