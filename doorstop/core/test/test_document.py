"""Unit tests for the doorstop.core.document module."""

import unittest
from unittest.mock import patch, Mock, MagicMock

import os
import logging

from doorstop.core.types import Level
from doorstop.core.document import Document
from doorstop.common import DoorstopError, DoorstopWarning, DoorstopInfo

from doorstop.core.test import ROOT, FILES, EMPTY, NEW, MockFileObject
from doorstop.core.test.test_item import MockItem

YAML_DEFAULT = """
settings:
  digits: 3
  prefix: REQ
  sep: ''
""".lstrip()

YAML_CUSTOM = """
settings:
  digits: 4
  prefix: CUSTOM
  sep: '-'
""".lstrip()

YAML_CUSTOM_PARENT = """
settings:
  digits: 4
  parent: PARENT
  prefix: CUSTOM
  sep: '-'
""".lstrip()


class MockDocument(MockFileObject, Document):  # pylint: disable=W0223,R0902,R0904

    """Mock Document class with stubbed file IO."""


@patch('doorstop.core.item.Item', MockItem)  # pylint: disable=R0904
class TestDocument(unittest.TestCase):  # pylint: disable=R0904

    """Unit tests for the Document class."""  # pylint: disable=C0103,W0212

    def setUp(self):
        self.document = MockDocument(FILES, root=ROOT)

    def test_init_invalid(self):
        """Verify a document cannot be initialized from an invalid path."""
        self.assertRaises(DoorstopError, Document, 'not/a/path')

    def test_load_empty(self):
        """Verify loading calls read."""
        self.document.load()
        self.document._read.assert_called_once_with(self.document.config)

    def test_load_error(self):
        """Verify an exception is raised with invalid YAML."""
        self.document._file = "invalid: -"
        self.assertRaises(DoorstopError, self.document.load)

    def test_load_unexpected(self):
        """Verify an exception is raised for unexpected file contents."""
        self.document._file = "unexpected"
        self.assertRaises(DoorstopError, self.document.load)

    def test_load(self):
        """Verify the document config can be loaded from file."""
        self.document._file = YAML_CUSTOM
        self.document.load(reload=True)
        self.assertEqual('CUSTOM', self.document.prefix)
        self.assertEqual('-', self.document.sep)
        self.assertEqual(4, self.document.digits)

    def test_load_parent(self):
        """Verify the document config can be loaded from file with a parent."""
        self.document._file = YAML_CUSTOM_PARENT
        self.document.load()
        self.assertEqual('PARENT', self.document.parent)

    def test_save_empty(self):
        """Verify saving calls write."""
        self.document.save()
        self.document._write.assert_called_once_with(YAML_DEFAULT,
                                                     self.document.config)

    def test_save_parent(self):
        """Verify a document can be saved with a parent."""
        self.document.parent = 'SYS'
        self.document.save()
        self.assertIn("parent: SYS", self.document._file)

    def test_save_custom(self):
        """Verify a document can be saved with a custom attribute."""
        self.document._data['custom'] = 'this'
        self.document.save()
        self.assertIn("custom: this", self.document._file)

    @patch('doorstop.common.VERBOSITY', 2)
    def test_str(self):
        """Verify documents can be converted to strings."""
        self.assertEqual("REQ", str(self.document))

    @patch('doorstop.common.VERBOSITY', 3)
    def test_str_verbose(self):
        """Verify documents can be converted to strings in verbose mode."""
        relpath = os.path.relpath(self.document.path, self.document.root)
        text = "REQ (@{}{})".format(os.sep, relpath)
        self.assertEqual(text, str(self.document))

    def test_ne(self):
        """Verify document non-equality is correct."""
        self.assertNotEqual(self.document, None)

    def test_items(self):
        """Verify the items in a document can be accessed."""
        items = self.document.items
        logging.debug("items: {}".format(items))
        self.assertEqual(5, len(items))

    @patch('doorstop.core.document.Document', MockDocument)
    def test_new(self):
        """Verify a new document can be created with defaults."""
        MockDocument._new.reset_mock()
        path = os.path.join(EMPTY, '.doorstop.yml')
        document = MockDocument.new(EMPTY, root=FILES, prefix='NEW', digits=2)
        self.assertEqual('NEW', document.prefix)
        self.assertEqual(2, document.digits)
        MockDocument._new.assert_called_once_with(path, name='document')

    def test_new_existing(self):
        """Verify an exception is raised if the document already exists."""
        self.assertRaises(DoorstopError, Document.new, FILES, ROOT, 'DUPL')

    def test_invalid(self):
        """Verify an exception is raised on an invalid document."""
        self.assertRaises(DoorstopError, Document, EMPTY)

    def test_relpath(self):
        """Verify the document's relative path string can be determined."""
        relpath = os.path.relpath(self.document.path, self.document.root)
        text = "@{}{}".format(os.sep, relpath)
        self.assertEqual(text, self.document.relpath)

    def test_sep(self):
        """Verify an documents's separator can be set and read."""
        self.document.sep = '_'
        self.assertIn("sep: _\n", self.document._write.call_args[0][0])
        self.assertEqual('_', self.document.sep)

    def test_sep_invalid(self):
        """Verify an invalid separator is rejected."""
        self.assertRaises(AssertionError, setattr, self.document, 'sep', '?')

    def test_digits(self):
        """Verify an documents's digits can be set and read."""
        self.document.digits = 42
        self.assertIn("digits: 42\n", self.document._write.call_args[0][0])
        self.assertEqual(42, self.document.digits)

    def test_depth(self):
        """Verify the maximum item level depth can be determined."""
        self.assertEqual(3, self.document.depth)

    def test_next(self):
        """Verify the next item number can be determined."""
        self.assertEqual(5, self.document.next)

    @patch('doorstop.core.item.Item.new')
    def test_add_item(self, mock_new):
        """Verify an item can be added to a document."""
        self.document.add_item()
<<<<<<< HEAD
        mock_new.assert_called_once_with(FILES, ROOT,
                                         'REQ', '', 3,
                                         5, level=Level('2.2'))
=======
        mock_new.assert_called_once_with(FILES, ROOT, 'REQ005', level=(2, 2))
>>>>>>> 9534500f

    @patch('doorstop.core.item.Item.new')
    def test_add_empty(self, mock_new):
        """Verify an item can be added to an new document."""
        document = MockDocument(NEW, ROOT)
        document.prefix = 'NEW'
        self.assertIsNot(None, document.add_item())
        mock_new.assert_called_once_with(NEW, ROOT, 'NEW001', level=None)

    def test_add_contains(self):
        """Verify an added item is contained in the document."""
        item = self.document.items[0]
        self.assertIn(item, self.document)
        item2 = self.document.add_item()
        self.assertIn(item2, self.document)

    @patch('os.remove')
    def test_remove_item_contains(self, mock_remove):
        """Verify a removed item is not contained in the document."""
        item = self.document.items[0]
        self.assertIn(item, self.document)
        removed_item = self.document.remove_item(item.id)
        self.assertEqual(item, removed_item)
        self.assertNotIn(item, self.document)
        mock_remove.assert_called_once_with(item.path)

    @patch('os.remove')
    def test_remove_item_by_item(self, mock_remove):
        """Verify an item can be removed (by item)."""
        item = self.document.items[0]
        self.assertIn(item, self.document)
        removed_item = self.document.remove_item(item)
        self.assertEqual(item, removed_item)
        mock_remove.assert_called_once_with(item.path)

    def test_find_item(self):
        """Verify an item can be found by ID."""
        item = self.document.find_item('req2')
        self.assertIsNot(None, item)

    def test_find_item_exact(self):
        """Verify an item can be found by its exact ID."""
        item = self.document.find_item('req2-001')
        self.assertIsNot(None, item)

    def test_find_item_unknown_number(self):
        """Verify an exception is raised on an unknown number."""
        self.assertRaises(DoorstopError, self.document.find_item, 'req99')

    def test_find_item_unknown_ID(self):
        """Verify an exception is raised on an unknown ID."""
        self.assertRaises(DoorstopError, self.document.find_item, 'unknown99')

    @patch('doorstop.core.item.Item.get_issues')
    def test_validate(self, mock_get_issues):
        """Verify a document can be validated."""
        mock_get_issues.return_value = [DoorstopInfo('i')]
        self.assertTrue(self.document.validate())
        self.assertEqual(5, mock_get_issues.call_count)

    @patch('doorstop.core.item.Item.get_issues',
           Mock(return_value=[DoorstopError('error'),
                              DoorstopWarning('warning'),
                              DoorstopInfo('info')]))
    def test_validate_item(self):
        """Verify an item error fails the document check."""
        self.assertFalse(self.document.validate())

    @patch('doorstop.core.item.Item.get_issues', Mock(return_value=[]))
    def test_validate_hook(self):
        """Verify an item hook can be called."""
        mock_hook = MagicMock()
        self.document.validate(item_hook=mock_hook)
        self.assertEqual(5, mock_hook.call_count)

    @patch('doorstop.core.item.Item.delete')
    @patch('os.remove')
    def test_delete(self, mock_remove, mock_delete):
        """Verify a document can be deleted."""
        self.document.delete()
        mock_remove.assert_called_once_with(self.document.config)
        self.assertEqual(5, mock_delete.call_count)
        self.document.delete()  # ensure a second delete is ignored

    @patch('doorstop.core.document.Document.get_issues', Mock(return_value=[]))
    def test_issues(self):
        """Verify an document's issues convenience property can be accessed."""
        self.assertEqual(0, len(self.document.issues))

    def test_issues_duplicate_level(self):
        """Verify duplicate item levels are detected."""
        mock_item1 = Mock()
        mock_item1.id = 'HLT001'
        mock_item1.level = Level('4.2')
        mock_item2 = Mock()
        mock_item2.id = 'HLT002'
        mock_item2.level = Level('4.2')
        mock_items = [mock_item1, mock_item2]
        expected = DoorstopWarning("duplicate level: 4.2 (HLT001, HLT002)")
        issue = list(self.document._get_issues_level(mock_items))[0]
        self.assertIsInstance(issue, type(expected))
        self.assertEqual(expected.args, issue.args)

    def test_issues_skipped_level_over(self):
        """Verify skipped (over) item levels are detected."""
        mock_item1 = Mock()
        mock_item1.id = 'HLT001'
        mock_item1.level = Level('1.1')
        mock_item2 = Mock()
        mock_item2.id = 'HLT002'
        mock_item2.level = Level('1.3')
        mock_items = [mock_item1, mock_item2]
        expected = DoorstopWarning("skipped level: 1.1 (HLT001), 1.3 (HLT002)")
        issues = list(self.document._get_issues_level(mock_items))
        self.assertEqual(1, len(issues))
        self.assertIsInstance(issues[0], type(expected))
        self.assertEqual(expected.args, issues[0].args)

    def test_issues_skipped_level_out(self):
        """Verify skipped (out) item levels are detected."""
        mock_item1 = Mock()
        mock_item1.id = 'HLT001'
        mock_item1.level = Level('1.1')
        mock_item2 = Mock()
        mock_item2.id = 'HLT002'
        mock_item2.level = Level('3.0')
        mock_items = [mock_item1, mock_item2]
        expected = DoorstopWarning("skipped level: 1.1 (HLT001), 3.0 (HLT002)")
        issues = list(self.document._get_issues_level(mock_items))
        self.assertEqual(1, len(issues))
        self.assertIsInstance(issues[0], type(expected))
        self.assertEqual(expected.args, issues[0].args)

    def test_issues_skipped_level_out_over(self):
        """Verify skipped (out and over) item levels are detected."""
        mock_item1 = Mock()
        mock_item1.id = 'HLT001'
        mock_item1.level = Level('1.1')
        mock_item2 = Mock()
        mock_item2.id = 'HLT002'
        mock_item2.level = Level('2.2')
        mock_items = [mock_item1, mock_item2]
        expected = DoorstopWarning("skipped level: 1.1 (HLT001), 2.2 (HLT002)")
        issues = list(self.document._get_issues_level(mock_items))
        self.assertEqual(1, len(issues))
        self.assertIsInstance(issues[0], type(expected))
        self.assertEqual(expected.args, issues[0].args)


class TestModule(unittest.TestCase):  # pylint: disable=R0904

    """Unit tests for the doorstop.core.document module."""  # pylint: disable=C0103

    pass<|MERGE_RESOLUTION|>--- conflicted
+++ resolved
@@ -174,13 +174,8 @@
     def test_add_item(self, mock_new):
         """Verify an item can be added to a document."""
         self.document.add_item()
-<<<<<<< HEAD
-        mock_new.assert_called_once_with(FILES, ROOT,
-                                         'REQ', '', 3,
-                                         5, level=Level('2.2'))
-=======
-        mock_new.assert_called_once_with(FILES, ROOT, 'REQ005', level=(2, 2))
->>>>>>> 9534500f
+        mock_new.assert_called_once_with(FILES, ROOT, 'REQ005',
+                                         level=Level('2.2'))
 
     @patch('doorstop.core.item.Item.new')
     def test_add_empty(self, mock_new):
