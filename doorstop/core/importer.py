--- conflicted
+++ resolved
@@ -17,15 +17,9 @@
 
 LIST_SEP_RE = re.compile(r"[\s;,]+")  # regex to split list strings into parts
 
-<<<<<<< HEAD
-_documents = []  # cache of unplaced documents, pylint: disable=C0103
-
-log = common.logger(__name__)  # pylint: disable=C0103
-=======
 _documents = []  # cache of unplaced documents
 
 log = common.logger(__name__)
->>>>>>> 323cb807
 
 
 def import_file(path, document, ext=None, mapping=None, **kwargs):
