--- conflicted
+++ resolved
@@ -72,8 +72,8 @@
         verbose_format = settings.VERBOSE_LOGGING_FORMAT
     else:
         level = settings.VERBOSE2_LOGGING_LEVEL
-        default_format = settings.LOGGING_FORMAT_TIME
-        verbose_format = settings.LOGGING_FORMAT_TIME
+        default_format = settings.TIMED_LOGGING_FORMAT
+        verbose_format = settings.TIMED_LOGGING_FORMAT
 
     # Set a custom formatter
     logging.basicConfig(level=level)
@@ -114,15 +114,9 @@
         sargs = "{}, {}".format(', '.join(repr(a) for a in args),
                                 ', '.join("{}={}".format(k, repr(v))
                                           for k, v in kwargs.items()))
-<<<<<<< HEAD
         msg = "log: {}: {}".format(func.__name__, sargs.strip(", "))
         if not isinstance(self, ttk.Frame) or not self.ignore:
-            logging.debug(msg.strip())
-=======
-        msg = "{}: {}".format(func.__name__, sargs.strip(", "))
-        if not self.ignore:
-            log.critical(msg.strip())
->>>>>>> ff96948a
+            log.debug(msg.strip())
         return func(self, *args, **kwargs)
     return wrapped
 
@@ -488,13 +482,8 @@
         # Set the current item
         identifier = self.stringvar_item.get().rsplit(' ', 1)[-1]
         self.item = self.tree.find_item(identifier)
-<<<<<<< HEAD
         self.index = int(self.listbox_outline.curselection()[0])
-        logging.info("displaying item {}...".format(self.item))
-=======
-        self.index = self.listbox_outline.curselection()[0]
         log.info("displaying item {}...".format(self.item))
->>>>>>> ff96948a
 
         # Display the item's text
         self.text_item.replace('1.0', 'end', self.item.text)
