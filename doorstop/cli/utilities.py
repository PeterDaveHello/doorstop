"""Shared command-line functions."""

import os
import ast
from argparse import ArgumentTypeError
import logging

from doorstop import common
from doorstop import settings

<<<<<<< HEAD
log = common.logger(__name__)  # pylint: disable=C0103

=======
log = common.logger(__name__)
>>>>>>> 323cb807


class capture(object):  # pylint: disable=R0903

    """Context manager to catch :class:`~doorstop.common.DoorstopError`."""

    def __init__(self, catch=True):
        self.catch = catch
        self._success = True

    def __bool__(self):
        return self._success

    def __enter__(self):
        return self

    def __exit__(self, exc_type, exc_value, traceback):
        if exc_type and issubclass(exc_type, common.DoorstopError):
            self._success = False
            if self.catch:
                log.error(exc_value)
                return True


def configure_logging(verbosity=0):
    """Configure logging using the provided verbosity level (0+)."""
    assert common.PRINT_VERBOSITY == 0
    assert common.STR_VERBOSITY == 3
    assert common.MAX_VERBOSITY == 4

    # Configure the logging level and format
    if verbosity == -1:
        level = settings.QUIET_LOGGING_LEVEL
        default_format = settings.DEFAULT_LOGGING_FORMAT
        verbose_format = settings.LEVELED_LOGGING_FORMAT
    elif verbosity == 0:
        level = settings.DEFAULT_LOGGING_LEVEL
        default_format = settings.DEFAULT_LOGGING_FORMAT
        verbose_format = settings.LEVELED_LOGGING_FORMAT
    elif verbosity == 1:
        level = settings.VERBOSE_LOGGING_LEVEL
        default_format = settings.DEFAULT_LOGGING_FORMAT
        verbose_format = settings.LEVELED_LOGGING_FORMAT
    elif verbosity == 2:
        level = settings.VERBOSE2_LOGGING_LEVEL
        default_format = verbose_format = settings.VERBOSE_LOGGING_FORMAT
    elif verbosity == 3:
        level = settings.VERBOSE3_LOGGING_LEVEL
        default_format = verbose_format = settings.VERBOSE_LOGGING_FORMAT
    else:
        level = settings.VERBOSE3_LOGGING_LEVEL
        default_format = verbose_format = settings.VERBOSE2_LOGGING_FORMAT

    # Set a custom formatter
    if not logging.root.handlers:  # pragma: no cover (manual test)
        logging.basicConfig(level=level)
        formatter = common.WarningFormatter(default_format, verbose_format)
        logging.root.handlers[0].setFormatter(formatter)

    # Warn about excessive verbosity
    if verbosity > common.MAX_VERBOSITY:
        msg = "maximum verbosity level is {}".format(common.MAX_VERBOSITY)
        logging.warn(msg)
        common.verbosity = common.MAX_VERBOSITY
    else:
        common.verbosity = verbosity


def configure_settings(args):
    """Update settings based on the command-line options."""
    # Parse common settings
    if args.no_reformat is not None:
        settings.REFORMAT = not args.no_reformat
    if args.reorder is not None:
        settings.REORDER = args.reorder
    if args.no_level_check is not None:
        settings.CHECK_LEVELS = not args.no_level_check
    if args.no_ref_check is not None:
        settings.CHECK_REF = not args.no_ref_check
    if args.no_child_check is not None:
        settings.CHECK_CHILD_LINKS = not args.no_child_check
    if args.no_suspect_check is not None:
        settings.CHECK_SUSPECT_LINKS = not args.no_suspect_check
    if args.no_review_check is not None:
        settings.CHECK_REVIEW_STATUS = not args.no_review_check
    # Parse subcommand settings
    if hasattr(args, 'no_child_links') and args.no_child_links is not None:
        settings.PUBLISH_CHILD_LINKS = not args.no_child_links


def literal_eval(literal, err=None, default=None):
    """Convert an literal to its value.

    :param literal: string to evaulate
    :param err: function to call for errors
    :param default: default value for empty inputs
    :return: Python literal

    >>> literal_eval("False")
    False

    >>> literal_eval("[1, 2, 3]")
    [1, 2, 3]

    """
    try:
        return ast.literal_eval(literal) if literal else default
    except (SyntaxError, ValueError):
        msg = "invalid Python literal: {}".format(literal)
        if err:
            err(msg)
        else:
            log.critical(msg)


def get_ext(args, ext_stdout, ext_file, whole_tree, err):
    """Determine the output file extensions from input arguments.

    :param args: Namespace of CLI arguments
    :param ext_stdout: default extension for standard output
    :param ext_file: default extension for file output
    :param whole_tree: indicates the path is a directory for the whole tree
    :param err: function to call for CLI errors

    :return: chosen extension

    """
    path = args.path if hasattr(args, 'path') else None
    ext = None

    # Get the default argument from a provided output path
    if path:
        if whole_tree:
            ext = ext_file
        else:
            if os.path.isdir(path):
                err("given a prefix, [path] must be a file, not a directory")
            ext = os.path.splitext(path)[-1]
        log.debug("extension based on path: {}".format(ext or None))

    # Override the extension if a format is specified
    for _ext, option in {'.txt': 'text',
                         '.md': 'markdown',
                         '.html': 'html',
                         '.yml': 'yaml',
                         '.csv': 'csv',
                         '.xlsx': 'xlsx'}.items():
        try:
            if getattr(args, option):
                ext = _ext
                log.debug("extension based on override: {}".format(ext))
                break
        except AttributeError:
            continue
    else:
        if not ext:
            if path:
                err("given a prefix, [path] must include an extension")
            else:
                ext = ext_stdout
            log.debug("extension based on default: {}".format(ext))

    return ext


def show(message, flush=False):
    """Print (optionally flushed) text to the display."""
    if common.verbosity >= common.PRINT_VERBOSITY:
        print(message, flush=flush)


def ask(question, default=None):
    """Display a console yes/no prompt.

    :param question: text of yes/no question ending in '?'
    :param default: 'yes', 'no', or None (for no default)

    :return: True = 'yes', False = 'no'

    """
    valid = {"yes": True,
             "y": True,
             "no": False,
             "n": False}
    prompts = {'yes': " [Y/n] ",
               'no': " [y/N] ",
               None: " [y/n] "}

    prompt = prompts.get(default, prompts[None])
    message = question + prompt

    while True:
        try:
            choice = input(message).lower().strip() or default
        except KeyboardInterrupt as exc:
            print()
            raise exc from None
        try:
            return valid[choice]
        except KeyError:
            options = ', '.join(sorted(valid.keys()))
            print("valid responses: {}".format(options))


def positive_int(value):
    """Evaluate a value as positive.

    :param value: passed in value to Evaluate

    :return: value casted to an integer

    """
    exc = ArgumentTypeError("'{}' is not a positive int value".format(value))
    try:
        ival = int(value)
    except ValueError:
        raise exc from None
    else:
        if ival < 1:
            raise exc
        return ival<|MERGE_RESOLUTION|>--- conflicted
+++ resolved
@@ -8,12 +8,7 @@
 from doorstop import common
 from doorstop import settings
 
-<<<<<<< HEAD
-log = common.logger(__name__)  # pylint: disable=C0103
-
-=======
 log = common.logger(__name__)
->>>>>>> 323cb807
 
 
 class capture(object):  # pylint: disable=R0903
